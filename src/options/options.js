--- conflicted
+++ resolved
@@ -1,12 +1,8 @@
 document.addEventListener('DOMContentLoaded', () => {
-<<<<<<< HEAD
+    localizeHtmlPage();
     let googleIntegrated = false;
     const googleIntegrationButton = document.getElementById('google-integration-button');
     const googleIntegrationStatus = document.getElementById('google-integration-status');
-=======
-    localizeHtmlPage();
-    const saveButton = document.getElementById('saveButton');
->>>>>>> 79772eb9
     const openTimeInput = document.getElementById('open-time');
     const closeTimeInput = document.getElementById('close-time');
     const breakTimeFixedInput = document.getElementById('break-time-fixed');
@@ -75,10 +71,7 @@
         const googleEventColor = googleEventColorInput.value;
 
         chrome.storage.sync.set({
-<<<<<<< HEAD
             googleIntegrated,
-=======
->>>>>>> 79772eb9
             openTime,
             closeTime,
             workTimeColor,
@@ -88,14 +81,10 @@
             localEventColor,
             googleEventColor
         }, () => {
-<<<<<<< HEAD
-            alert('設定が保存されました');
+            alert(chrome.i18n.getMessage('settingsSaved'));
             chrome.runtime.sendMessage({ action: "reloadSideTimeTable" }, (response) => {
                 console.log(response);
             });
-=======
-            alert(chrome.i18n.getMessage('settingsSaved'));
->>>>>>> 79772eb9
         });
     });
 
